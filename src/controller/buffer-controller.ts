--- conflicted
+++ resolved
@@ -6,7 +6,7 @@
 import { logger } from '../utils/logger';
 import { ErrorDetails, ErrorTypes } from '../errors';
 import { getMediaSource } from '../utils/mediasource-helper';
-import Fragment, { ElementaryStreamTypes } from '../loader/fragment';
+import { ElementaryStreamTypes } from '../loader/fragment';
 import { TrackSet } from '../types/track';
 import BufferOperationQueue from './buffer-operation-queue';
 import {
@@ -424,20 +424,6 @@
     const currentTime = media.currentTime;
     const targetBackBufferPosition = currentTime - Math.max(liveBackBufferLength, _levelTargetDuration);
     this.getSourceBufferTypes().forEach((type: SourceBufferName) => {
-<<<<<<< HEAD
-      const buffered = sourceBuffer[type]!.buffered;
-      // when target buffer start exceeds actual buffer start
-      if (buffered.length > 0 && targetBackBufferPosition > buffered.start(0)) {
-        // remove buffer up until current time minus minimum back buffer length (removing buffer too close to current
-        // time will lead to playback freezing)
-        // credits for level target duration - https://github.com/videojs/http-streaming/blob/3132933b6aa99ddefab29c10447624efd6fd6e52/src/segment-loader.js#L91
-        logger.log(`[buffer-controller]: Enqueueing operation to flush ${type} back buffer`);
-        this.onBufferFlushing(Events.BUFFER_FLUSHING, {
-          startOffset: 0,
-          endOffset: targetBackBufferPosition,
-          type
-        });
-=======
       const sb = sourceBuffer[type];
       if (sb) {
         const buffered = sb.buffered;
@@ -448,13 +434,12 @@
           // time will lead to playback freezing)
           // credits for level target duration - https://github.com/videojs/http-streaming/blob/3132933b6aa99ddefab29c10447624efd6fd6e52/src/segment-loader.js#L91
           logger.log(`[buffer-controller]: Enqueueing operation to flush ${type} back buffer`);
-          this.onBufferFlushing({
+          this.onBufferFlushing(Events.BUFFER_FLUSHING, {
             startOffset: 0,
             endOffset: targetBackBufferPosition,
             type
           });
         }
->>>>>>> 8bffb8e8
       }
     });
   }
