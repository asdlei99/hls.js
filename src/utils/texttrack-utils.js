--- conflicted
+++ resolved
@@ -13,7 +13,6 @@
 }
 
 export function clearCurrentCues (track) {
-<<<<<<< HEAD
   if (track) {
     let trackMode = track.mode;
 
@@ -23,15 +22,8 @@
     if (trackMode === 'disabled')
       track.mode = 'hidden';
 
-    while (track.cues && track.cues.length > 0)
-      track.removeCue(track.cues[0]);
-
-    track.mode = trackMode;
-=======
-  if (track && track.cues) {
-    while (track.cues.length > 0) {
+    while (track.cues && track.cues.length > 0) {
       track.removeCue(track.cues[0]);
     }
->>>>>>> c721b7ee
   }
 }