--- conflicted
+++ resolved
@@ -107,13 +107,8 @@
     };
   }
 
-<<<<<<< HEAD
   protected onManifestParsed (event: Events.MANIFEST_PARSED, data: ManifestParsedData) {
     // in case of alt audio 2 BUFFER_CODECS events will be triggered, one per stream controller
-=======
-  onManifestParsed (data: { altAudio: boolean, audio: boolean, video: boolean }) {
-    // in case of alt audio (where all tracks have urls) 2 BUFFER_CODECS events will be triggered, one per stream controller
->>>>>>> 3e6e1a24
     // sourcebuffers will be created all at once when the expected nb of tracks will be reached
     // in case alt audio is not used, only one BUFFER_CODEC event will be fired from main stream controller
     // it will contain the expected nb of source buffers, no need to compute it
@@ -327,7 +322,12 @@
         buffersAppendedTo.push('video');
       }
     }
-    console.assert(buffersAppendedTo.length, 'Fragments must have at least one ElementaryStreamType set', frag);
+
+    // TODO: Can this happen when switching audio tracks and be safely ignored?
+    // console.assert(buffersAppendedTo.length, 'Fragments must have at least one ElementaryStreamType set', frag);
+    if (buffersAppendedTo.length === 0) {
+      return;
+    }
 
     logger.log('[buffer-controller]: All fragment chunks received, enqueueing operation to signal fragment buffered');
     const onUnblocked = () => {
