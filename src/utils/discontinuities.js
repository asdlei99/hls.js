--- conflicted
+++ resolved
@@ -117,13 +117,8 @@
     // if last level sliding is 1000 and its first frag PROGRAM-DATE-TIME is 2017-08-20 1:10:00 AM
     // and if new details first frag PROGRAM DATE-TIME is 2017-08-20 1:10:08 AM
     // then we can deduce that playlist B sliding is 1000+8 = 1008s
-<<<<<<< HEAD
-    let lastPDT = lastDetails.fragments[0].pdt;
-    let newPDT = details.fragments[0].pdt;
-=======
     let lastPDT = lastDetails.fragments[0].programDateTime;
     let newPDT = details.fragments[0].programDateTime;
->>>>>>> c721b7ee
     // date diff is in ms. frag.start is in seconds
     let sliding = (newPDT - lastPDT) / 1000 + lastDetails.fragments[0].start;
     if (Number.isFinite(sliding)) {
